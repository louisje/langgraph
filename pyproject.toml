--- conflicted
+++ resolved
@@ -9,11 +9,7 @@
 
 [tool.poetry.dependencies]
 python = ">=3.9.0,<4.0"
-<<<<<<< HEAD
 langchain-core = { path = "../langchain/libs/core", develop = true }
-=======
-langchain-core = "^0.1.52"
->>>>>>> 991d35be
 
 
 [tool.poetry.group.test.dependencies]
