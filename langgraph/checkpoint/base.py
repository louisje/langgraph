--- conflicted
+++ resolved
@@ -121,14 +121,7 @@
         *,
         serde: Optional[SerializerProtocol] = None,
     ) -> None:
-<<<<<<< HEAD
-        if serde:
-            self.serde = serde
-        if at:
-            self.at = at
-=======
         self.serde = serde or self.serde
->>>>>>> 991d35be
 
     @property
     def config_specs(self) -> list[ConfigurableFieldSpec]:
